--- conflicted
+++ resolved
@@ -169,7 +169,7 @@
 
             <div id='crate-owners'>
                 <h3>Owners</h3>
-<<<<<<< HEAD
+
                 {{#if isOwner}}
                 <p>
                     {{#link-to 'crate.owners' crate}}
@@ -177,10 +177,8 @@
                     {{/link-to}}
                 </p>
                 {{/if}}
-                <ul class='owners'>
-=======
+
                 <ul class='owners' data-test-owners>
->>>>>>> d767028f
                    {{#each crate.owner_team as |team|}}
                         <li>
                             {{#link-to team.kind team.login data-test-team-link=team.login}}
