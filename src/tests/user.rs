use crate::{
    builders::{CrateBuilder, VersionBuilder},
    new_user,
    util::{MockCookieUser, RequestHelper, Response},
    OkBool, TestApp,
};
use cargo_registry::{
    models::{Email, NewUser, User},
    schema::crate_owners,
    views::{EncodablePrivateUser, EncodablePublicUser, EncodableVersion, OwnedCrate},
};

use diesel::prelude::*;

#[derive(Deserialize)]
struct AuthResponse {
    url: String,
    state: String,
}

#[derive(Deserialize)]
pub struct UserShowPublicResponse {
    pub user: EncodablePublicUser,
}

#[derive(Deserialize)]
pub struct UserShowPrivateResponse {
    pub user: EncodablePrivateUser,
    pub owned_crates: Vec<OwnedCrate>,
}

#[derive(Deserialize)]
struct UserStats {
    total_downloads: i64,
}

#[derive(Serialize)]
struct EmailNotificationsUpdate {
    id: i32,
    email_notifications: bool,
}

impl crate::util::MockCookieUser {
    fn show_me(&self) -> UserShowPrivateResponse {
        let url = "/api/v1/me";
        self.get(url).good()
    }

    fn update_email(&self, email: &str) -> OkBool {
        let model = self.as_model();
        self.update_email_more_control(model.id, Some(email)).good()
    }

    // TODO: I don't like the name of this method or the one above; this is starting to look like
    // a builder might help? I want to explore alternative abstractions in any case
    fn update_email_more_control(&self, user_id: i32, email: Option<&str>) -> Response<OkBool> {
        // When updating your email in crates.io, the request goes to the user route with PUT.
        // Ember sends all the user attributes. We check to make sure the ID in the URL matches
        // the ID of the currently logged in user, then we ignore everything but the email address.
        let body = json!({"user": {
            "email": email,
            "name": "Arbitrary Name",
            "login": "arbitrary_login",
            "avatar": "https://arbitrary.com/img.jpg",
            "url": "https://arbitrary.com",
            "kind": null
        }});
        let url = format!("/api/v1/users/{}", user_id);
        self.put(&url, body.to_string().as_bytes())
    }

    fn confirm_email(&self, email_token: &str) -> OkBool {
        let url = format!("/api/v1/confirm/{}", email_token);
        self.put(&url, &[]).good()
    }

    fn update_email_notifications(&self, updates: Vec<EmailNotificationsUpdate>) -> OkBool {
        self.put(
            "/api/v1/me/email_notifications",
            json!(updates).to_string().as_bytes(),
        )
        .good()
    }
}

impl crate::util::MockAnonymousUser {
    // TODO: Refactor to get rid of this duplication with the same method implemented on
    // MockCookieUser
    fn update_email_more_control(&self, user_id: i32, email: Option<&str>) -> Response<OkBool> {
        // When updating your email in crates.io, the request goes to the user route with PUT.
        // Ember sends all the user attributes. We check to make sure the ID in the URL matches
        // the ID of the currently logged in user, then we ignore everything but the email address.
        let body = json!({"user": {
            "email": email,
            "name": "Arbitrary Name",
            "login": "arbitrary_login",
            "avatar": "https://arbitrary.com/img.jpg",
            "url": "https://arbitrary.com",
            "kind": null
        }});
        let url = format!("/api/v1/users/{}", user_id);
        self.put(&url, body.to_string().as_bytes())
    }
}

#[test]
fn auth_gives_a_token() {
    let (_, anon) = TestApp::init().empty();
    let json: AuthResponse = anon.get("/authorize_url").good();
    assert!(json.url.contains(&json.state));
}

#[test]
fn access_token_needs_data() {
    let (_, anon) = TestApp::init().empty();
    let json = anon.get::<()>("/authorize").bad_with_status(200); // Change endpoint to 400?
    assert!(json.errors[0].detail.contains("invalid state"));
}

#[test]
fn me() {
    let url = "/api/v1/me";
    let (app, anon) = TestApp::init().empty();
    anon.get(url).assert_forbidden();

    let user = app.db_new_user("foo");
    app.db(|conn| {
        CrateBuilder::new("foo_my_packages", user.as_model().id).expect_build(conn);
    });

    let json = user.show_me();

<<<<<<< HEAD
    assert_eq!(json.user.name, user.as_model().name);
=======
    assert_eq!(json.user.email, user.as_model().email);
    assert_eq!(json.owned_crates.len(), 1);
>>>>>>> 4a1542cb
}

#[test]
fn show() {
    let (app, anon, _) = TestApp::init().with_user();
    app.db_new_user("bar");

    let json: UserShowPublicResponse = anon.get("/api/v1/users/foo").good();
    assert_eq!("foo", json.user.login);

    let json: UserShowPublicResponse = anon.get("/api/v1/users/bar").good();
    assert_eq!("bar", json.user.login);
    assert_eq!(Some("https://github.com/bar".into()), json.user.url);
}

#[test]
fn show_latest_user_case_insensitively() {
    let (app, anon) = TestApp::init().empty();

    app.db(|conn| {
        // Please do not delete or modify the setup of this test in order to get it to pass.
        // This setup mimics how GitHub works. If someone abandons a GitHub account, the username is
        // available for anyone to take. We need to support having multiple user accounts
        // with the same gh_login in crates.io. `gh_id` is stable across renames, so that field
        // should be used for uniquely identifying GitHub accounts whenever possible. For the
        // crates.io/user/:username pages, the best we can do is show the last crates.io account
        // created with that username.
        t!(NewUser::new(
            1,
            "foobar",
            Some("I was first then deleted my github account"),
            None,
            "bar"
        )
        .create_or_update(None, conn));
        t!(NewUser::new(
            2,
            "FOOBAR",
            Some("I was second, I took the foobar username on github"),
            None,
            "bar"
        )
        .create_or_update(None, conn));
    });

    let json: UserShowPublicResponse = anon.get("api/v1/users/fOObAr").good();
    assert_eq!(
        "I was second, I took the foobar username on github",
        json.user.name.unwrap()
    );
}

#[test]
fn crates_by_user_id() {
    let (app, _, user) = TestApp::init().with_user();
    let id = user.as_model().id;
    app.db(|conn| {
        CrateBuilder::new("foo_my_packages", id).expect_build(conn);
    });

    let response = user.search_by_user_id(id);
    assert_eq!(response.crates.len(), 1);
}

#[test]
fn crates_by_user_id_not_including_deleted_owners() {
    let (app, anon, user) = TestApp::init().with_user();
    let user = user.as_model();

    app.db(|conn| {
        let krate = CrateBuilder::new("foo_my_packages", user.id).expect_build(conn);
        krate
            .owner_remove(app.as_inner(), conn, user, "foo")
            .unwrap();
    });

    let response = anon.search_by_user_id(user.id);
    assert_eq!(response.crates.len(), 0);
}

#[test]
fn following() {
    use cargo_registry::schema::versions;
    use diesel::update;

    #[derive(Deserialize)]
    struct R {
        versions: Vec<EncodableVersion>,
        meta: Meta,
    }
    #[derive(Deserialize)]
    struct Meta {
        more: bool,
    }

    let (app, _, user) = TestApp::init().with_user();
    let user_model = user.as_model();
    let user_id = user_model.id;
    app.db(|conn| {
        CrateBuilder::new("foo_fighters", user_id)
            .version(VersionBuilder::new("1.0.0"))
            .expect_build(conn);

        // Make foo_fighters's version mimic a version published before we started recording who
        // published versions
        let none: Option<i32> = None;
        update(versions::table)
            .set(versions::published_by.eq(none))
            .execute(conn)
            .unwrap();

        CrateBuilder::new("bar_fighters", user_id)
            .version(VersionBuilder::new("1.0.0"))
            .expect_build(conn);
    });

    let r: R = user.get("/api/v1/me/updates").good();
    assert_eq!(r.versions.len(), 0);
    assert_eq!(r.meta.more, false);

    user.put::<OkBool>("/api/v1/crates/foo_fighters/follow", b"")
        .good();
    user.put::<OkBool>("/api/v1/crates/bar_fighters/follow", b"")
        .good();

    let r: R = user.get("/api/v1/me/updates").good();
    assert_eq!(r.versions.len(), 2);
    assert_eq!(r.meta.more, false);
    let foo_version = r
        .versions
        .iter()
        .find(|v| v.krate == "foo_fighters")
        .unwrap();
    assert!(foo_version.published_by.is_none());
    let bar_version = r
        .versions
        .iter()
        .find(|v| v.krate == "bar_fighters")
        .unwrap();
    assert_eq!(
        bar_version.published_by.as_ref().unwrap().login,
        user_model.gh_login
    );

    let r: R = user
        .get_with_query("/api/v1/me/updates", "per_page=1")
        .good();
    assert_eq!(r.versions.len(), 1);
    assert_eq!(r.meta.more, true);

    user.delete::<OkBool>("/api/v1/crates/bar_fighters/follow")
        .good();
    let r: R = user
        .get_with_query("/api/v1/me/updates", "page=2&per_page=1")
        .good();
    assert_eq!(r.versions.len(), 0);
    assert_eq!(r.meta.more, false);

    user.get_with_query::<()>("/api/v1/me/updates", "page=0")
        .bad_with_status(200); // TODO: Should be 500
}

#[test]
fn user_total_downloads() {
    use diesel::update;

    let (app, anon, user) = TestApp::init().with_user();
    let user = user.as_model();
    let another_user = app.db_new_user("bar");
    let another_user = another_user.as_model();

    app.db(|conn| {
        let mut krate = CrateBuilder::new("foo_krate1", user.id).expect_build(conn);
        krate.downloads = 10;
        update(&krate).set(&krate).execute(conn).unwrap();

        let mut krate2 = CrateBuilder::new("foo_krate2", user.id).expect_build(conn);
        krate2.downloads = 20;
        update(&krate2).set(&krate2).execute(conn).unwrap();

        let mut another_krate = CrateBuilder::new("bar_krate1", another_user.id).expect_build(conn);
        another_krate.downloads = 2;
        update(&another_krate)
            .set(&another_krate)
            .execute(conn)
            .unwrap();
    });

    let url = format!("/api/v1/users/{}/stats", user.id);
    let stats: UserStats = anon.get(&url).good();
    assert_eq!(stats.total_downloads, 30); // instead of 32
}

#[test]
fn user_total_downloads_no_crates() {
    let (_, anon, user) = TestApp::init().with_user();
    let user = user.as_model();
    let url = format!("/api/v1/users/{}/stats", user.id);

    let stats: UserStats = anon.get(&url).good();
    assert_eq!(stats.total_downloads, 0);
}

#[test]
fn updating_existing_user_doesnt_change_api_token() {
    let (app, _, user, token) = TestApp::init().with_token();
    let gh_id = user.as_model().gh_id;
    let token = &token.as_model().token;

    let user = app.db(|conn| {
        // Reuse gh_id but use new gh_login and gh_access_token
        t!(NewUser::new(gh_id, "bar", None, None, "bar_token").create_or_update(None, conn));

        // Use the original API token to find the now updated user
        t!(User::find_by_api_token(conn, token))
    });

    assert_eq!("bar", user.gh_login);
    assert_eq!("bar_token", user.gh_access_token);
}

/*  Given a GitHub user, check that if the user logs in,
    updates their email, logs out, then logs back in, the
    email they added to crates.io will not be overwritten
    by the information sent by GitHub.

    This bug is problematic if the user's email preferences
    are set to private on GitHub, as GitHub will always
    send none as the email and we will end up inadvertenly
    deleting their email when they sign back in.
*/
#[test]
fn github_without_email_does_not_overwrite_email() {
    let (app, _) = TestApp::init().empty();

    // Simulate logging in via GitHub with an account that has no email.
    // Because faking GitHub is terrible, call what GithubUser::save_to_database does directly.
    // Don't use app.db_new_user because it adds a verified email.
    let user_without_github_email = app.db(|conn| {
        let u = new_user("arbitrary_username");
        let u = u.create_or_update(None, conn).unwrap();
        MockCookieUser::new(&app, u)
    });
    let user_without_github_email_model = user_without_github_email.as_model();

    let json = user_without_github_email.show_me();
    // Check that the setup is correct and the user indeed has no email
    assert_eq!(json.user.email, None);

    // Add an email address in crates.io
    user_without_github_email.update_email("apricot@apricots.apricot");

    // Simulate the same user logging in via GitHub again, still with no email in GitHub.
    let again_user_without_github_email = app.db(|conn| {
        let u = NewUser {
            // Use the same github ID to link to the existing account
            gh_id: user_without_github_email_model.gh_id,
            // new_user uses a None email; the rest of the fields are arbitrary
            ..new_user("arbitrary_username")
        };
        let u = u.create_or_update(None, conn).unwrap();
        MockCookieUser::new(&app, u)
    });

    let json = again_user_without_github_email.show_me();
    assert_eq!(json.user.email.unwrap(), "apricot@apricots.apricot");
}

/* Given a new user, test that if they sign in with one email, change their email on GitHub, then
   sign in again, that the email in crates.io will remain set to the original email used on GitHub.
*/
#[test]
fn github_with_email_does_not_overwrite_email() {
    use cargo_registry::schema::emails;

    let (app, _, user) = TestApp::init().with_user();
    let model = user.as_model();
    let original_email = app.db(|conn| {
        Email::belonging_to(model)
            .select(emails::email)
            .first::<String>(&*conn)
            .unwrap()
    });

    let new_github_email = "new-email-in-github@example.com";

    // Simulate logging in to crates.io after changing your email in GitHub
    let user_with_different_email_in_github = app.db(|conn| {
        let u = NewUser {
            // Use the same github ID to link to the existing account
            gh_id: model.gh_id,
            // the rest of the fields are arbitrary
            ..new_user("arbitrary_username")
        };
        let u = u.create_or_update(Some(new_github_email), conn).unwrap();
        MockCookieUser::new(&app, u)
    });

    let json = user_with_different_email_in_github.show_me();
    assert_eq!(json.user.email, Some(original_email));
}

/*  Given a crates.io user, check that the user's email can be
    updated in the database (PUT /user/:user_id), then check
    that the updated email is sent back to the user (GET /me).
*/
#[test]
fn test_email_get_and_put() {
    let (_app, _anon, user) = TestApp::init().with_user();

    let json = user.show_me();
    assert_eq!(json.user.email.unwrap(), "something@example.com");

    user.update_email("mango@mangos.mango");

    let json = user.show_me();
    assert_eq!(json.user.email.unwrap(), "mango@mangos.mango");
    assert!(!json.user.email_verified);
    assert!(json.user.email_verification_sent);
}

/*  Given a crates.io user, check to make sure that the user
    cannot add to the database an empty string or null as
    their email. If an attempt is made, update_user.rs will
    return an error indicating that an empty email cannot be
    added.

    This is checked on the frontend already, but I'd like to
    make sure that a user cannot get around that and delete
    their email by adding an empty string.
*/
#[test]
fn test_empty_email_not_added() {
    let (_app, _anon, user) = TestApp::init().with_user();
    let model = user.as_model();

    let json = user
        .update_email_more_control(model.id, Some(""))
        .bad_with_status(200);
    assert!(
        json.errors[0].detail.contains("empty email rejected"),
        "{:?}",
        json.errors
    );

    let json = user
        .update_email_more_control(model.id, None)
        .bad_with_status(200);

    assert!(
        json.errors[0].detail.contains("empty email rejected"),
        "{:?}",
        json.errors
    );
}

/*  Check to make sure that neither other signed in users nor anonymous users can edit another
    user's email address.

    If an attempt is made, update_user.rs will return an error indicating that the current user
    does not match the requested user.
*/
#[test]
fn test_other_users_cannot_change_my_email() {
    let (app, anon, user) = TestApp::init().with_user();
    let another_user = app.db_new_user("not_me");
    let another_user_model = another_user.as_model();

    let json = user
        .update_email_more_control(
            another_user_model.id,
            Some("pineapple@pineapples.pineapple"),
        )
        .bad_with_status(200);
    assert!(
        json.errors[0]
            .detail
            .contains("current user does not match requested user",),
        "{:?}",
        json.errors
    );

    anon.update_email_more_control(
        another_user_model.id,
        Some("pineapple@pineapples.pineapple"),
    )
    .bad_with_status(403);
}

/* Given a new user, test that their email can be added
   to the email table and a token for the email is generated
   and added to the token table. When /confirm/:email_token is
   requested, check that the response back is ok, and that
   the email_verified field on user is now set to true.
*/
#[test]
fn test_confirm_user_email() {
    use cargo_registry::schema::emails;

    let (app, _) = TestApp::init().empty();

    // Simulate logging in via GitHub. Don't use app.db_new_user because it inserts a verified
    // email directly into the database and we want to test the verification flow here.
    let email = "potato2@example.com";

    let user = app.db(|conn| {
        let u = NewUser {
            ..new_user("arbitrary_username")
        };
        let u = u.create_or_update(Some(email), conn).unwrap();
        MockCookieUser::new(&app, u)
    });
    let user_model = user.as_model();

    let email_token = app.db(|conn| {
        Email::belonging_to(user_model)
            .select(emails::token)
            .first::<String>(&*conn)
            .unwrap()
    });

    user.confirm_email(&email_token);

    let json = user.show_me();
    assert_eq!(json.user.email.unwrap(), "potato2@example.com");
    assert!(json.user.email_verified);
    assert!(json.user.email_verification_sent);
}

/* Given a user who existed before we added email confirmation,
   test that `email_verification_sent` is false so that we don't
   make the user think we've sent an email when we haven't.
*/
#[test]
fn test_existing_user_email() {
    use cargo_registry::schema::emails;
    use chrono::NaiveDateTime;
    use diesel::update;

    let (app, _) = TestApp::init().empty();

    // Simulate logging in via GitHub. Don't use app.db_new_user because it inserts a verified
    // email directly into the database and we want to test the verification flow here.
    let email = "potahto@example.com";
    let user = app.db(|conn| {
        let u = NewUser {
            ..new_user("arbitrary_username")
        };
        let u = u.create_or_update(Some(email), conn).unwrap();
        update(Email::belonging_to(&u))
            // Users created before we added verification will have
            // `NULL` in the `token_generated_at` column.
            .set(emails::token_generated_at.eq(None::<NaiveDateTime>))
            .execute(conn)
            .unwrap();
        MockCookieUser::new(&app, u)
    });

    let json = user.show_me();
    assert_eq!(json.user.email.unwrap(), "potahto@example.com");
    assert!(!json.user.email_verified);
    assert!(!json.user.email_verification_sent);
}

/* A user should be able to update the email notifications for crates they own. Only the crates that
   were sent in the request should be updated to the corresponding `email_notifications` value.
*/
#[test]
fn test_update_email_notifications() {
    let (app, _, user) = TestApp::init().with_user();

    let my_crates = app.db(|conn| {
        vec![
            CrateBuilder::new("test_package", user.as_model().id).expect_build(&conn),
            CrateBuilder::new("another_package", user.as_model().id).expect_build(&conn),
        ]
    });

    let a_id = my_crates.get(0).unwrap().id;
    let b_id = my_crates.get(1).unwrap().id;

    // Update crate_a: email_notifications = false
    // crate_a should be false, crate_b should be true
    user.update_email_notifications(vec![EmailNotificationsUpdate {
        id: a_id,
        email_notifications: false,
    }]);
    let json = user.show_me();

    assert_eq!(
        json.owned_crates
            .iter()
            .find(|c| c.id == a_id)
            .unwrap()
            .email_notifications,
        false
    );
    assert_eq!(
        json.owned_crates
            .iter()
            .find(|c| c.id == b_id)
            .unwrap()
            .email_notifications,
        true
    );

    // Update crate_b: email_notifications = false
    // Both should be false now
    user.update_email_notifications(vec![EmailNotificationsUpdate {
        id: b_id,
        email_notifications: false,
    }]);
    let json = user.show_me();

    assert_eq!(
        json.owned_crates
            .iter()
            .find(|c| c.id == a_id)
            .unwrap()
            .email_notifications,
        false
    );
    assert_eq!(
        json.owned_crates
            .iter()
            .find(|c| c.id == b_id)
            .unwrap()
            .email_notifications,
        false
    );

    // Update crate_a and crate_b: email_notifications = true
    // Both should be true
    user.update_email_notifications(vec![
        EmailNotificationsUpdate {
            id: a_id,
            email_notifications: true,
        },
        EmailNotificationsUpdate {
            id: b_id,
            email_notifications: true,
        },
    ]);
    let json = user.show_me();

    json.owned_crates.iter().for_each(|c| {
        assert!(c.email_notifications);
    })
}

/* A user should not be able to update the `email_notifications` value for a crate that is not
   owned by them.
*/
#[test]
fn test_update_email_notifications_not_owned() {
    let (app, _, user) = TestApp::init().with_user();

    let not_my_crate = app.db(|conn| {
        let u = new_user("arbitrary_username")
            .create_or_update(&conn)
            .unwrap();
        CrateBuilder::new("test_package", u.id).expect_build(&conn)
    });

    user.update_email_notifications(vec![EmailNotificationsUpdate {
        id: not_my_crate.id,
        email_notifications: false,
    }]);

    let email_notifications = app
        .db(|conn| {
            crate_owners::table
                .select(crate_owners::email_notifications)
                .filter(crate_owners::crate_id.eq(not_my_crate.id))
                .first::<bool>(&*conn)
        })
        .unwrap();

    // There should be no change to the `email_notifications` value for a crate not belonging to me
    assert!(email_notifications);
}<|MERGE_RESOLUTION|>--- conflicted
+++ resolved
@@ -124,18 +124,17 @@
     anon.get(url).assert_forbidden();
 
     let user = app.db_new_user("foo");
+    let json = user.show_me();
+
+    assert_eq!(json.owned_crates.len(), 0);
+
     app.db(|conn| {
         CrateBuilder::new("foo_my_packages", user.as_model().id).expect_build(conn);
-    });
-
-    let json = user.show_me();
-
-<<<<<<< HEAD
-    assert_eq!(json.user.name, user.as_model().name);
-=======
-    assert_eq!(json.user.email, user.as_model().email);
-    assert_eq!(json.owned_crates.len(), 1);
->>>>>>> 4a1542cb
+        assert_eq!(json.user.email, user.as_model().email(conn).unwrap());
+    });
+    let updated_json = user.show_me();
+
+    assert_eq!(updated_json.owned_crates.len(), 1);
 }
 
 #[test]
@@ -695,7 +694,7 @@
 
     let not_my_crate = app.db(|conn| {
         let u = new_user("arbitrary_username")
-            .create_or_update(&conn)
+            .create_or_update(None, &conn)
             .unwrap();
         CrateBuilder::new("test_package", u.id).expect_build(&conn)
     });
