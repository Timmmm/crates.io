#![deny(warnings)]
#![allow(unknown_lints, proc_macro_derive_resolution_fallback)] // TODO: This can be removed after diesel-1.4

// Several test methods trip this clippy lint
#![cfg_attr(feature = "cargo-clippy", allow(cyclomatic_complexity))]

extern crate cargo_registry;
extern crate chrono;
extern crate conduit;
extern crate conduit_middleware;
extern crate conduit_test;
#[macro_use]
extern crate diesel;
extern crate dotenv;
extern crate flate2;
extern crate git2;
#[macro_use]
extern crate lazy_static;
extern crate s3;
extern crate semver;
extern crate serde;
#[macro_use]
extern crate serde_derive;
#[macro_use]
extern crate serde_json;
extern crate tar;
extern crate url;

use std::borrow::Cow;
use std::collections::HashMap;
use std::env;
use std::sync::atomic::{AtomicUsize, Ordering, ATOMIC_USIZE_INIT};
use std::sync::Arc;

use cargo_registry::app::App;
use cargo_registry::middleware::current_user::AuthenticationSource;
use cargo_registry::Replica;
use conduit::Request;
use conduit_test::MockRequest;
use diesel::prelude::*;

use cargo_registry::{models, schema, views};
use util::{Bad, RequestHelper, TestApp};

use models::{Crate, CrateOwner, Dependency, Team, User, Version};
use models::{NewCategory, NewTeam, NewUser};
use schema::*;
use views::krate_publish as u;
use views::{EncodableCrate, EncodableKeyword, EncodableOwner, EncodableVersion};

macro_rules! t {
    ($e:expr) => {
        match $e {
            Ok(e) => e,
            Err(m) => panic!("{} failed with: {}", stringify!($e), m),
        }
    };
}

macro_rules! ok_resp {
    ($e:expr) => {{
        let resp = t!($e);
        if !::ok_resp(&resp) {
            panic!("bad response: {:?}", resp.status);
        }
        resp
    }};
}

macro_rules! bad_resp {
    ($e:expr) => {{
        let mut resp = t!($e);
        match ::bad_resp(&mut resp) {
            None => panic!("ok response: {:?}", resp.status),
            Some(b) => b,
        }
    }};
}

mod badge;
mod builders;
mod categories;
mod category;
mod git;
mod keyword;
mod krate;
mod owners;
mod record;
mod schema_details;
mod server;
mod team;
mod token;
mod user;
mod util;
mod version;

#[derive(Deserialize, Debug)]
pub struct GoodCrate {
    #[serde(rename = "crate")]
    krate: EncodableCrate,
    warnings: Warnings,
}
#[derive(Deserialize)]
pub struct CrateList {
    crates: Vec<EncodableCrate>,
    meta: CrateMeta,
}
#[derive(Deserialize, Debug)]
struct Warnings {
    invalid_categories: Vec<String>,
    invalid_badges: Vec<String>,
}
#[derive(Deserialize)]
struct CrateMeta {
    total: i32,
}
#[derive(Deserialize)]
pub struct CrateResponse {
    #[serde(rename = "crate")]
    krate: EncodableCrate,
    versions: Vec<EncodableVersion>,
    keywords: Vec<EncodableKeyword>,
}
#[derive(Deserialize)]
pub struct VersionResponse {
    version: EncodableVersion,
}
#[derive(Deserialize)]
pub struct OwnerTeamsResponse {
    teams: Vec<EncodableOwner>,
}
#[derive(Deserialize)]
pub struct OkBool {
    ok: bool,
}

fn app() -> (
    record::Bomb,
    Arc<App>,
    conduit_middleware::MiddlewareBuilder,
) {
    dotenv::dotenv().ok();

    let (proxy, bomb) = record::proxy();
    let uploader = cargo_registry::Uploader::S3 {
        bucket: s3::Bucket::new(
            String::from("alexcrichton-test"),
            None,
            std::env::var("S3_ACCESS_KEY").unwrap_or_default(),
            std::env::var("S3_SECRET_KEY").unwrap_or_default(),
            // When testing we route all API traffic over HTTP so we can
            // sniff/record it, but everywhere else we use https
            "http",
        ),
        proxy: Some(proxy),
        cdn: None,
    };

    let (app, handler) = simple_app(uploader);
    (bomb, app, handler)
}

fn simple_app(
    uploader: cargo_registry::Uploader,
) -> (Arc<App>, conduit_middleware::MiddlewareBuilder) {
    git::init();
    let config = cargo_registry::Config {
        uploader,
        session_key: "test this has to be over 32 bytes long".to_string(),
        git_repo_checkout: git::checkout(),
        gh_client_id: env::var("GH_CLIENT_ID").unwrap_or_default(),
        gh_client_secret: env::var("GH_CLIENT_SECRET").unwrap_or_default(),
        db_url: env("TEST_DATABASE_URL"),
        env: cargo_registry::Env::Test,
        max_upload_size: 3000,
        max_unpack_size: 2000,
        mirror: Replica::Primary,
        // When testing we route all API traffic over HTTP so we can
        // sniff/record it, but everywhere else we use https
        api_protocol: String::from("http"),
    };
    let app = App::new(&config);
    t!(t!(app.diesel_database.get()).begin_test_transaction());
    let app = Arc::new(app);
    let handler = cargo_registry::build_handler(Arc::clone(&app));
    (app, handler)
}

// Return the environment variable only if it has been defined
fn env(var: &str) -> String {
    match env::var(var) {
        Ok(ref s) if s == "" => panic!("environment variable `{}` must not be empty", var),
        Ok(s) => s,
        _ => panic!(
            "environment variable `{}` must be defined and valid unicode",
            var
        ),
    }
}

fn req(method: conduit::Method, path: &str) -> MockRequest {
    let mut request = MockRequest::new(method, path);
    request.header("User-Agent", "conduit-test");
    request
}

fn ok_resp(r: &conduit::Response) -> bool {
    r.status.0 == 200
}

fn bad_resp(r: &mut conduit::Response) -> Option<Bad> {
    let bad = json::<Bad>(r);
    if bad.errors.is_empty() {
        return None;
    }
    Some(bad)
}

fn json<T>(r: &mut conduit::Response) -> T
where
    for<'de> T: serde::Deserialize<'de>,
{
    let mut data = Vec::new();
    r.body.write_body(&mut data).unwrap();
    let s = std::str::from_utf8(&data).unwrap();
    match serde_json::from_str(s) {
        Ok(t) => t,
        Err(e) => panic!("failed to decode: {:?}\n{}", e, s),
    }
}

static NEXT_GH_ID: AtomicUsize = ATOMIC_USIZE_INIT;

fn new_user(login: &str) -> NewUser<'_> {
    NewUser {
        gh_id: NEXT_GH_ID.fetch_add(1, Ordering::SeqCst) as i32,
        gh_login: login,
        email: None,
        name: None,
        gh_avatar: None,
        gh_access_token: Cow::Borrowed("some random token"),
    }
}

fn new_team(login: &str) -> NewTeam<'_> {
    NewTeam {
        github_id: NEXT_GH_ID.fetch_add(1, Ordering::SeqCst) as i32,
        login,
        name: None,
        avatar: None,
    }
}

fn add_team_to_crate(t: &Team, krate: &Crate, u: &User, conn: &PgConnection) -> CargoResult<()> {
    let crate_owner = CrateOwner {
        crate_id: krate.id,
        owner_id: t.id,
        created_by: u.id,
        owner_kind: 1, // Team owner kind is 1 according to owner.rs
    };

    diesel::insert_into(crate_owners::table)
        .values(&crate_owner)
        .on_conflict(crate_owners::table.primary_key())
        .do_update()
        .set(crate_owners::deleted.eq(false))
        .execute(conn)?;

    Ok(())
}

use cargo_registry::util::CargoResult;

<<<<<<< HEAD
fn new_version(crate_id: i32, num: &str, crate_size: Option<i32>) -> NewVersion {
    let num = semver::Version::parse(num).unwrap();
    NewVersion::new(crate_id, &num, &HashMap::new(), None, None, crate_size).unwrap()
=======
fn krate(name: &str) -> Crate {
    static NEXT_CRATE_ID: AtomicUsize = ATOMIC_USIZE_INIT;

    Crate {
        id: NEXT_CRATE_ID.fetch_add(1, Ordering::SeqCst) as i32,
        name: name.to_string(),
        updated_at: Utc::now().naive_utc(),
        created_at: Utc::now().naive_utc(),
        downloads: 10,
        documentation: None,
        homepage: None,
        description: None,
        readme: None,
        readme_file: None,
        license: None,
        repository: None,
        max_upload_size: None,
    }
}

fn new_crate(name: &str, version: &str) -> u::NewCrate {
    u::NewCrate {
        name: u::CrateName(name.to_string()),
        vers: u::CrateVersion(semver::Version::parse(version).unwrap()),
        features: HashMap::new(),
        deps: Vec::new(),
        authors: vec!["foo".to_string()],
        description: Some("desc".to_string()),
        homepage: None,
        documentation: None,
        readme: None,
        readme_file: None,
        keywords: None,
        categories: None,
        license: Some("MIT".to_string()),
        license_file: None,
        repository: None,
        badges: None,
        links: None,
    }
>>>>>>> 011c4155
}

fn sign_in_as(req: &mut Request, user: &User) {
    req.mut_extensions().insert(user.clone());
    req.mut_extensions()
        .insert(AuthenticationSource::SessionCookie);
}

fn new_dependency(conn: &PgConnection, version: &Version, krate: &Crate) -> Dependency {
    use cargo_registry::schema::dependencies::dsl::*;
    use diesel::insert_into;

    insert_into(dependencies)
        .values((
            version_id.eq(version.id),
            crate_id.eq(krate.id),
            req.eq(">= 0"),
            optional.eq(false),
            default_features.eq(false),
            features.eq(Vec::<String>::new()),
        )).get_result(conn)
        .unwrap()
}

fn new_category<'a>(category: &'a str, slug: &'a str, description: &'a str) -> NewCategory<'a> {
    NewCategory {
        category,
        slug,
        description,
    }
}

fn logout(req: &mut Request) {
    req.mut_extensions().pop::<User>();
}

fn new_crate_to_body_with_tarball(new_crate: &u::NewCrate, tarball: &[u8]) -> Vec<u8> {
    let json = serde_json::to_string(&new_crate).unwrap();
    let mut body = Vec::new();
    body.extend(
        [
            json.len() as u8,
            (json.len() >> 8) as u8,
            (json.len() >> 16) as u8,
            (json.len() >> 24) as u8,
        ]
            .iter()
            .cloned(),
    );
    body.extend(json.as_bytes().iter().cloned());
    body.extend(&[
        tarball.len() as u8,
        (tarball.len() >> 8) as u8,
        (tarball.len() >> 16) as u8,
        (tarball.len() >> 24) as u8,
    ]);
    body.extend(tarball);
    body
}<|MERGE_RESOLUTION|>--- conflicted
+++ resolved
@@ -27,7 +27,6 @@
 extern crate url;
 
 use std::borrow::Cow;
-use std::collections::HashMap;
 use std::env;
 use std::sync::atomic::{AtomicUsize, Ordering, ATOMIC_USIZE_INIT};
 use std::sync::Arc;
@@ -271,54 +270,6 @@
 
 use cargo_registry::util::CargoResult;
 
-<<<<<<< HEAD
-fn new_version(crate_id: i32, num: &str, crate_size: Option<i32>) -> NewVersion {
-    let num = semver::Version::parse(num).unwrap();
-    NewVersion::new(crate_id, &num, &HashMap::new(), None, None, crate_size).unwrap()
-=======
-fn krate(name: &str) -> Crate {
-    static NEXT_CRATE_ID: AtomicUsize = ATOMIC_USIZE_INIT;
-
-    Crate {
-        id: NEXT_CRATE_ID.fetch_add(1, Ordering::SeqCst) as i32,
-        name: name.to_string(),
-        updated_at: Utc::now().naive_utc(),
-        created_at: Utc::now().naive_utc(),
-        downloads: 10,
-        documentation: None,
-        homepage: None,
-        description: None,
-        readme: None,
-        readme_file: None,
-        license: None,
-        repository: None,
-        max_upload_size: None,
-    }
-}
-
-fn new_crate(name: &str, version: &str) -> u::NewCrate {
-    u::NewCrate {
-        name: u::CrateName(name.to_string()),
-        vers: u::CrateVersion(semver::Version::parse(version).unwrap()),
-        features: HashMap::new(),
-        deps: Vec::new(),
-        authors: vec!["foo".to_string()],
-        description: Some("desc".to_string()),
-        homepage: None,
-        documentation: None,
-        readme: None,
-        readme_file: None,
-        keywords: None,
-        categories: None,
-        license: Some("MIT".to_string()),
-        license_file: None,
-        repository: None,
-        badges: None,
-        links: None,
-    }
->>>>>>> 011c4155
-}
-
 fn sign_in_as(req: &mut Request, user: &User) {
     req.mut_extensions().insert(user.clone());
     req.mut_extensions()
