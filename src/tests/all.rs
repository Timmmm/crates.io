--- conflicted
+++ resolved
@@ -284,16 +284,10 @@
     fn build(mut self, connection: &PgConnection) -> CargoResult<Crate> {
         use diesel::update;
 
-<<<<<<< HEAD
-        let mut krate = self.krate
-            .create_or_update(connection, self.owner_id)?;
-=======
         let mut krate = self.krate.create_or_update(
             connection,
-            self.license_file,
             self.owner_id,
         )?;
->>>>>>> 51cddd9c
 
         // Since we are using `NewCrate`, we can't set all the
         // crate properties in a single DB call.
@@ -309,13 +303,8 @@
         }
 
         for version_num in &self.versions {
-<<<<<<< HEAD
             NewVersion::new(krate.id, version_num, &HashMap::new(), None, self.license_file)?
-              .save(connection, &[])?;
-=======
-            NewVersion::new(krate.id, version_num, &HashMap::new())?
                 .save(connection, &[])?;
->>>>>>> 51cddd9c
         }
 
         if !self.keywords.is_empty() {
