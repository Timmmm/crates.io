--- conflicted
+++ resolved
@@ -419,7 +419,6 @@
         versions: versions,
         meta: Meta { more: more },
     }))
-<<<<<<< HEAD
 }
 
 /// Handles the `GET /users/:user_id/stats` route.
@@ -494,6 +493,4 @@
         assert_eq!("bar_token", user.gh_access_token);
         assert_eq!(original_token, user.api_token);
     }
-=======
->>>>>>> 086249c4
 }